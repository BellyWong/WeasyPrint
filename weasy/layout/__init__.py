# coding: utf8

#  WeasyPrint converts web documents (HTML, CSS, ...) to PDF.
#  Copyright (C) 2011  Simon Sapin
#
#  This program is free software: you can redistribute it and/or modify
#  it under the terms of the GNU Affero General Public License as
#  published by the Free Software Foundation, either version 3 of the
#  License, or (at your option) any later version.
#
#  This program is distributed in the hope that it will be useful,
#  but WITHOUT ANY WARRANTY; without even the implied warranty of
#  MERCHANTABILITY or FITNESS FOR A PARTICULAR PURPOSE.  See the
#  GNU Affero General Public License for more details.
#
#  You should have received a copy of the GNU Affero General Public License
#  along with this program.  If not, see <http://www.gnu.org/licenses/>.


"""
Module managing the layout creation before drawing a document.

"""

from __future__ import division

from .blocks import block_box_layout
from .percentages import resolve_percentages
from ..css.values import get_pixel_value
from ..formatting_structure import boxes


def make_page(document, page_number):
    """
    Take just enough content from the beginning of the document to fill
    one page.

    Return (page, finished). `page` is a laid out Page object, `finished`
    is True if there is no more content, this was the last page.
    """
<<<<<<< HEAD
    resolve_percentages(box)
    box.width, box.height = blocks.list_style_image_size(box)


def replaced_box_layout(box):
    """Create the layout for a :class:`boxes.ReplacedBox` object."""
    assert isinstance(box, boxes.ReplacedBox)
    resolve_percentages(box)

    # Compute width
    if box.margin_left == 'auto':
        box.margin_left = 0
    if box.margin_right == 'auto':
        box.margin_right = 0

    intrinsic_ratio = box.replacement.intrinsic_ratio()
    intrinsic_height = box.replacement.intrinsic_height()
    intrinsic_width = box.replacement.intrinsic_width()

    if box.width == 'auto':
        if intrinsic_width is not None:
            box.width = intrinsic_width
        elif intrinsic_height is not None and intrinsic_ratio is not None:
            box.width = intrinsic_ratio * intrinsic_height
        elif intrinsic_ratio is not None:
            blocks.block_level_width(box)
        else:
            box.width = 10
            # Then the used value of 'width' becomes 300px. If 300px is too
            # wide to fit the device, UAs should use the width of the largest
            # rectangle that has a 2:1 ratio and fits the device instead.

    # Compute height
    if box.margin_top == 'auto':
        box.margin_top = 0
    if box.margin_bottom == 'auto':
        box.margin_bottom = 0

    if box.height == 'auto' and box.width == 'auto':
        if intrinsic_height is not None:
            box.height = intrinsic_height
    elif intrinsic_ratio is not None and box.height == 'auto':
        box.height = box.width / intrinsic_ratio
    else:
        box.height = 10
        # Then the used value of 'height' must be set to the height of
        # the largest rectangle that has a 2:1 ratio, has a height not
        # greater than 150px, and has a width not greater than the
        # device width.


def page_dimensions(box):
    """Set the page dimensions of the given :class:`boxes.PageBox`."""
    box.outer_width, box.outer_height = map(get_pixel_value, box.style.size)

    resolve_percentages(box)

    box.position_x = 0
    box.position_y = 0
    box.width = box.outer_width - box.horizontal_surroundings()
    box.height = box.outer_height - box.vertical_surroundings()

    box.root_box.width = box.width
    box.root_box.height = box.height

    box.root_box.position_x = box.content_box_x()
    box.root_box.position_y = box.content_box_y()
=======
    page = boxes.PageBox(document, page_number)

    page.outer_width, page.outer_height = map(get_pixel_value, page.style.size)

    resolve_percentages(page)

    page.position_x = 0
    page.position_y = 0
    page.width = page.outer_width - page.horizontal_surroundings()
    page.height = page.outer_height - page.vertical_surroundings()

    root_box = document.formatting_structure

    root_box.parent = page
    root_box.position_x = page.content_box_x()
    root_box.position_y = page.content_box_y()
    page_content_bottom = root_box.position_y + page.height
>>>>>>> 0e4b110b

    # TODO: handle cases where the root element is something else.
    # See http://www.w3.org/TR/CSS21/visuren.html#dis-pos-flo
    assert isinstance(root_box, boxes.BlockBox)
    page.root_box, finished = block_box_layout(root_box, page_content_bottom)

    return page, finished


def layout(document):
    """Lay out the whole document.

    This includes line breaks, page breaks, absolute size and position for all
    boxes.

    :param document: a Document object.
    :returns: a list of laid out Page objects.
    """
    pages = []
<<<<<<< HEAD
    page = boxes.PageBox(document, document.formatting_structure, 1)
    page_dimensions(page)
    pages.append(page)

    # TODO: do page breaks, split boxes into multiple pages
    return pages
=======
    page_number = 1
    while True:
        page, finished = make_page(document, page_number)
        pages.append(page)
        if finished:
            return pages
        page_number += 1
>>>>>>> 0e4b110b
<|MERGE_RESOLUTION|>--- conflicted
+++ resolved
@@ -38,75 +38,6 @@
     Return (page, finished). `page` is a laid out Page object, `finished`
     is True if there is no more content, this was the last page.
     """
-<<<<<<< HEAD
-    resolve_percentages(box)
-    box.width, box.height = blocks.list_style_image_size(box)
-
-
-def replaced_box_layout(box):
-    """Create the layout for a :class:`boxes.ReplacedBox` object."""
-    assert isinstance(box, boxes.ReplacedBox)
-    resolve_percentages(box)
-
-    # Compute width
-    if box.margin_left == 'auto':
-        box.margin_left = 0
-    if box.margin_right == 'auto':
-        box.margin_right = 0
-
-    intrinsic_ratio = box.replacement.intrinsic_ratio()
-    intrinsic_height = box.replacement.intrinsic_height()
-    intrinsic_width = box.replacement.intrinsic_width()
-
-    if box.width == 'auto':
-        if intrinsic_width is not None:
-            box.width = intrinsic_width
-        elif intrinsic_height is not None and intrinsic_ratio is not None:
-            box.width = intrinsic_ratio * intrinsic_height
-        elif intrinsic_ratio is not None:
-            blocks.block_level_width(box)
-        else:
-            box.width = 10
-            # Then the used value of 'width' becomes 300px. If 300px is too
-            # wide to fit the device, UAs should use the width of the largest
-            # rectangle that has a 2:1 ratio and fits the device instead.
-
-    # Compute height
-    if box.margin_top == 'auto':
-        box.margin_top = 0
-    if box.margin_bottom == 'auto':
-        box.margin_bottom = 0
-
-    if box.height == 'auto' and box.width == 'auto':
-        if intrinsic_height is not None:
-            box.height = intrinsic_height
-    elif intrinsic_ratio is not None and box.height == 'auto':
-        box.height = box.width / intrinsic_ratio
-    else:
-        box.height = 10
-        # Then the used value of 'height' must be set to the height of
-        # the largest rectangle that has a 2:1 ratio, has a height not
-        # greater than 150px, and has a width not greater than the
-        # device width.
-
-
-def page_dimensions(box):
-    """Set the page dimensions of the given :class:`boxes.PageBox`."""
-    box.outer_width, box.outer_height = map(get_pixel_value, box.style.size)
-
-    resolve_percentages(box)
-
-    box.position_x = 0
-    box.position_y = 0
-    box.width = box.outer_width - box.horizontal_surroundings()
-    box.height = box.outer_height - box.vertical_surroundings()
-
-    box.root_box.width = box.width
-    box.root_box.height = box.height
-
-    box.root_box.position_x = box.content_box_x()
-    box.root_box.position_y = box.content_box_y()
-=======
     page = boxes.PageBox(document, page_number)
 
     page.outer_width, page.outer_height = map(get_pixel_value, page.style.size)
@@ -124,7 +55,6 @@
     root_box.position_x = page.content_box_x()
     root_box.position_y = page.content_box_y()
     page_content_bottom = root_box.position_y + page.height
->>>>>>> 0e4b110b
 
     # TODO: handle cases where the root element is something else.
     # See http://www.w3.org/TR/CSS21/visuren.html#dis-pos-flo
@@ -144,19 +74,10 @@
     :returns: a list of laid out Page objects.
     """
     pages = []
-<<<<<<< HEAD
-    page = boxes.PageBox(document, document.formatting_structure, 1)
-    page_dimensions(page)
-    pages.append(page)
-
-    # TODO: do page breaks, split boxes into multiple pages
-    return pages
-=======
     page_number = 1
     while True:
         page, finished = make_page(document, page_number)
         pages.append(page)
         if finished:
             return pages
-        page_number += 1
->>>>>>> 0e4b110b
+        page_number += 1